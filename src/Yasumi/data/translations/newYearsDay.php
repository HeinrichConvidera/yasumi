--- conflicted
+++ resolved
@@ -24,9 +24,6 @@
     'nb_NO' => 'Første nyttårsdag',
     'sv_SE' => 'nyårsdagen',
     'fi_FI' => 'Uudenvuodenpäivä',
-<<<<<<< HEAD
+    'de_DE' => 'Neujahr',
     'el_GR' => 'Πρωτοχρονιά',
-=======
-    'de_DE' => 'Neujahr'
->>>>>>> a759f0fb
 ];