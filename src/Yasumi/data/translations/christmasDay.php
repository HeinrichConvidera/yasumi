--- conflicted
+++ resolved
@@ -22,9 +22,6 @@
     'nb_NO' => 'Første juledag',
     'sv_SE' => 'juldagen',
     'fi_FI' => 'Joulupäivä',
-<<<<<<< HEAD
+    'de_DE' => '1. Weihnachtsfeiertag',
     'el_GR' => 'Χριστούγεννα',
-=======
-    'de_DE' => '1. Weihnachtsfeiertag'
->>>>>>> a759f0fb
 ];