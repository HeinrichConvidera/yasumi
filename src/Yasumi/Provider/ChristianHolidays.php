<?php declare(strict_types=1);
/**
 * This file is part of the Yasumi package.
 *
 * Copyright (c) 2015 - 2019 AzuyaLabs
 *
 * For the full copyright and license information, please view the LICENSE
 * file that was distributed with this source code.
 *
 * @author Sacha Telgenhof <me@sachatelgenhof.com>
 */

namespace Yasumi\Provider;

use DateInterval;
use DateTime;
use DateTimeZone;
use Yasumi\Exception\InvalidDateException;
use Yasumi\Exception\UnknownLocaleException;
use Yasumi\Holiday;

/**
 * Trait ChristianHolidays.
 *
 * Trait containing base Christian Western churches calendar based holidays.
 *
 */
trait ChristianHolidays
{
    /**
     * Easter.
     *
     * Easter is a festival and holiday celebrating the resurrection of Jesus Christ from the dead. Easter is celebrated
     * on a date based on a certain number of days after March 21st. The date of Easter Day was defined by the Council
     * of Nicaea in AD325 as the Sunday after the first full moon which falls on or after the Spring Equinox.
     *
     * @link http://en.wikipedia.org/wiki/Easter
     *
     * @param int $year the year for which Easter need to be created
     * @param string $timezone the timezone in which Easter is celebrated
     * @param string $locale the locale for which Easter need to be displayed in.
     * @param string $type The type of holiday. Use the following constants: TYPE_OFFICIAL, TYPE_OBSERVANCE,
     *                         TYPE_SEASON, TYPE_BANK or TYPE_OTHER. By default an official holiday is considered.
     *
     * @return Holiday
     *
     * @throws InvalidDateException
     * @throws UnknownLocaleException
     * @throws \InvalidArgumentException
     * @throws \Exception
     */
    public function easter(int $year, string $timezone, string $locale, string $type = Holiday::TYPE_OFFICIAL): Holiday
    {
        return new Holiday('easter', [], $this->calculateEaster($year, $timezone), $locale, $type);
    }

    /**
     * Calculates the date for Easter.
     *
     * Easter is a festival and holiday celebrating the resurrection of Jesus Christ from the dead. Easter is celebrated
     * on a date based on a certain number of days after March 21st.
     *
     * This function uses the standard PHP 'easter_days' function if the calendar extension is enabled. In case the
     * calendar function is not enabled, a fallback calculation has been implemented that is based on the same
     * 'easter_days' c function.
     *
     * Note: In calendrical calculations, frequently operations called integer division are used.
     *
     * @param int $year the year for which Easter needs to be calculated
     * @param string $timezone the timezone in which Easter is celebrated
     *
     * @return DateTime date of Easter
     * @throws \Exception
     * @see  easter_days
     *
     * @link https://github.com/php/php-src/blob/c8aa6f3a9a3d2c114d0c5e0c9fdd0a465dbb54a5/ext/calendar/easter.c
     * @link http://www.gmarts.org/index.php?go=415#EasterMallen
     * @link http://www.tondering.dk/claus/cal/easter.php
     *
     */
    protected function calculateEaster(int $year, string $timezone): DateTime
    {
        if (\extension_loaded('calendar')) {
            $easter_days = \easter_days($year);
        } else {
            $golden = ($year % 19) + 1; // The Golden Number

            // The Julian calendar applies to the original method from 326AD. The Gregorian calendar was first
            // introduced in October 1582 in Italy. Easter algorithms using the Gregorian calendar apply to years
            // 1583 AD to 4099 (A day adjustment is required in or shortly after 4100 AD).
            // After 1752, most western churches have adopted the current algorithm.
            if ($year <= 1752) {
                $dom = ($year + (int)($year / 4) + 5) % 7; // The 'Dominical number' - finding a Sunday
                if ($dom < 0) {
                    $dom += 7;
                }

                $pfm = (3 - (11 * $golden) - 7) % 30; // Uncorrected date of the Paschal full moon
                if ($pfm < 0) {
                    $pfm += 30;
                }
            } else {
                $dom = ($year + (int)($year / 4) - (int)($year / 100) + (int)($year / 400)) % 7; // The 'Dominical number' - finding a Sunday
                if ($dom < 0) {
                    $dom += 7;
                }

                $solar = (int)(($year - 1600) / 100) - (int)(($year - 1600) / 400); // The solar correction
                $lunar = (int)(((int)(($year - 1400) / 100) * 8) / 25); // The lunar correction

                $pfm = (3 - (11 * $golden) + $solar - $lunar) % 30; // Uncorrected date of the Paschal full moon
                if ($pfm < 0) {
                    $pfm += 30;
                }
            }

            // Corrected date of the Paschal full moon, - days after 21st March
            if ((29 === $pfm) || (28 === $pfm && $golden > 11)) {
                --$pfm;
            }

            $tmp = (4 - $pfm - $dom) % 7;
            if ($tmp < 0) {
                $tmp += 7;
            }

            $easter_days = $pfm + $tmp + 1; // Easter as the number of days after 21st March
        }

        $easter = new DateTime("$year-3-21", new DateTimeZone($timezone));
        $easter->add(new DateInterval('P' . $easter_days . 'D'));

        return $easter;
    }

    /**
     * Easter Monday.
     *
     * Easter is a festival and holiday celebrating the resurrection of Jesus Christ from the dead. Easter is celebrated
     * on a date based on a certain number of days after March 21st. The date of Easter Day was defined by the Council
     * of Nicaea in AD325 as the Sunday after the first full moon which falls on or after the Spring Equinox.
     *
     * @link http://en.wikipedia.org/wiki/Easter
     *
     * @param int $year the year for which Easter Monday need to be created
     * @param string $timezone the timezone in which Easter Monday is celebrated
     * @param string $locale the locale for which Easter Monday need to be displayed in.
     * @param string $type The type of holiday. Use the following constants: TYPE_OFFICIAL, TYPE_OBSERVANCE,
     *                         TYPE_SEASON, TYPE_BANK or TYPE_OTHER. By default an official holiday is considered.
     *
     * @return Holiday
     *
     * @throws InvalidDateException
     * @throws UnknownLocaleException
     * @throws \InvalidArgumentException
     * @throws \Exception
     */
    public function easterMonday(
        int $year,
        string $timezone,
        string $locale,
        string $type = Holiday::TYPE_OFFICIAL
    ): Holiday {
        return new Holiday(
            'easterMonday',
            [],
            $this->calculateEaster($year, $timezone)->add(new DateInterval('P1D')),
            $locale,
            $type
        );
    }

    /**
     * Ascension Day.
     *
     * Ascension Day commemorates the bodily Ascension of Jesus into heaven. It is one of the ecumenical feasts of
     * Christian churches. Ascension Day is traditionally celebrated on a Thursday, the fortieth day of Easter although
     * some Catholic provinces have moved the observance to the following Sunday.
     *
     * @link http://en.wikipedia.org/wiki/Feast_of_the_Ascension
     *
     * @param int $year the year for which Ascension need to be created
     * @param string $timezone the timezone in which Ascension is celebrated
     * @param string $locale the locale for which Ascension need to be displayed in.
     * @param string $type The type of holiday. Use the following constants: TYPE_OFFICIAL, TYPE_OBSERVANCE,
     *                         TYPE_SEASON, TYPE_BANK or TYPE_OTHER. By default an official holiday is considered.
     *
     * @return Holiday
     *
     * @throws InvalidDateException
     * @throws UnknownLocaleException
     * @throws \InvalidArgumentException
     * @throws \Exception
     */
    public function ascensionDay(
        int $year,
        string $timezone,
        string $locale,
        string $type = Holiday::TYPE_OFFICIAL
    ): Holiday {
        return new Holiday(
            'ascensionDay',
            [],
            $this->calculateEaster($year, $timezone)->add(new DateInterval('P39D')),
            $locale,
            $type
        );
    }

    /**
     * Pentecost (Whitsunday).
     *
     * Pentecost a feast commemorating the descent of the Holy Spirit upon the Apostles and other followers of Jesus
     * Christ. It is celebrated 49 days after Easter and always takes place on Sunday.
     *
     * @param int $year the year for which Pentecost need to be created
     * @param string $timezone the timezone in which Pentecost is celebrated
     * @param string $locale the locale for which Pentecost need to be displayed in.
     * @param string $type The type of holiday. Use the following constants: TYPE_OFFICIAL, TYPE_OBSERVANCE,
     *                         TYPE_SEASON, TYPE_BANK or TYPE_OTHER. By default an official holiday is considered.
     *
     * @return Holiday
     *
     * @throws InvalidDateException
     * @throws UnknownLocaleException
     * @throws \InvalidArgumentException
     * @throws \Exception
     */
    public function pentecost(
        int $year,
        string $timezone,
        string $locale,
        string $type = Holiday::TYPE_OFFICIAL
    ): Holiday {
        return new Holiday(
            'pentecost',
            [],
            $this->calculateEaster($year, $timezone)->add(new DateInterval('P49D')),
            $locale,
            $type
        );
    }

    /**
     * Pentecost (Whitmonday).
     *
     * Pentecost a feast commemorating the descent of the Holy Spirit upon the Apostles and other followers of Jesus
     * Christ. It is celebrated 49 days after Easter and always takes place on Sunday.
     *
     * @param int $year the year for which Pentecost (Whitmonday) need to be created
     * @param string $timezone the timezone in which Pentecost (Whitmonday) is celebrated
     * @param string $locale the locale for which Pentecost (Whitmonday) need to be displayed in.
     * @param string $type The type of holiday. Use the following constants: TYPE_OFFICIAL, TYPE_OBSERVANCE,
     *                         TYPE_SEASON, TYPE_BANK or TYPE_OTHER. By default an official holiday is considered.
     *
     * @return Holiday
     *
     * @throws InvalidDateException
     * @throws UnknownLocaleException
     * @throws \InvalidArgumentException
     * @throws \Exception
     */
    public function pentecostMonday(
        int $year,
        string $timezone,
        string $locale,
        string $type = Holiday::TYPE_OFFICIAL
    ): Holiday {
        return new Holiday(
            'pentecostMonday',
            [],
            $this->calculateEaster($year, $timezone)->add(new DateInterval('P50D')),
            $locale,
            $type
        );
    }

    /**
     * Corpus Christi.
     *
     * The Feast of Corpus Christi (Latin for Body of Christ), also known as Corpus Domini, is a Latin Rite liturgical
     * solemnity celebrating the tradition and belief in the body and blood of Jesus Christ and his Real Presence in the
     * Eucharist. The feast is liturgically celebrated on the Thursday after Trinity Sunday or, "where the Solemnity of
     * The Most Holy Body and Blood of Christ is not a holy day of obligation, it is assigned to the Sunday after the
     * Most Holy Trinity as its proper day". This is 60 days after Easter.
     *
     * @param int $year the year for which Corpus Christi need to be created
     * @param string $timezone the timezone in which Corpus Christi is celebrated
     * @param string $locale the locale for which Corpus Christi need to be displayed in.
     * @param string $type The type of holiday. Use the following constants: TYPE_OFFICIAL, TYPE_OBSERVANCE,
     *                         TYPE_SEASON, TYPE_BANK or TYPE_OTHER. By default a type of 'other' is considered.
     *
     * @return Holiday
     *
     * @throws InvalidDateException
     * @throws UnknownLocaleException
     * @throws \InvalidArgumentException
     * @throws \Exception
     */
    public function corpusChristi(
        int $year,
        string $timezone,
        string $locale,
        string $type = Holiday::TYPE_OTHER
    ): Holiday {
        return new Holiday(
            'corpusChristi',
            [],
            $this->calculateEaster($year, $timezone)->add(new DateInterval('P60D')),
            $locale,
            $type
        );
    }

    /**
     * Christmas Eve.
     *
     * Christmas Eve refers to the evening or entire day preceding Christmas Day, a widely celebrated festival
     * commemorating the birth of Jesus of Nazareth.[4] Christmas Day is observed around the world, and Christmas Eve is
     * widely observed as a full or partial holiday in anticipation of Christmas Day. Together, both days are considered
     * one of the most culturally significant celebrations in Christendom and Western society.
     *
     * @link https://en.wikipedia.org/wiki/Christmas_Eve
     *
     * @param int $year the year for which Christmas Eve needs to be created
     * @param string $timezone the timezone in which Christmas Eve is celebrated
     * @param string $locale the locale for which Christmas Eve need to be displayed in.
     * @param string $type The type of holiday. Use the following constants: TYPE_OFFICIAL, TYPE_OBSERVANCE,
     *                         TYPE_SEASON, TYPE_BANK or TYPE_OTHER. By default observance is considered.
     *
     * @return Holiday
     *
     * @throws InvalidDateException
     * @throws UnknownLocaleException
     * @throws \InvalidArgumentException
     * @throws \Exception
     */
    public function christmasEve(
        int $year,
        string $timezone,
        string $locale,
        string $type = Holiday::TYPE_OBSERVANCE
    ): Holiday {
        return new Holiday(
            'christmasEve',
            [],
            new DateTime("$year-12-24", new DateTimeZone($timezone)),
            $locale,
            $type
        );
    }

    /**
     * Christmas Day.
     *
     * Christmas or Christmas Day (Old English: Crīstesmæsse, meaning "Christ's Mass") is an annual festival
     * commemorating the birth of Jesus Christ, observed most commonly on December 25 as a religious and cultural
     * celebration among billions of people around the world.
     *
     * @param int $year the year for which Christmas Day need to be created
     * @param string $timezone the timezone in which Christmas Day is celebrated
     * @param string $locale the locale for which Christmas Day need to be displayed in.
     * @param string $type The type of holiday. Use the following constants: TYPE_OFFICIAL, TYPE_OBSERVANCE,
     *                         TYPE_SEASON, TYPE_BANK or TYPE_OTHER. By default an official holiday is considered.
     *
     * @return Holiday
     *
     * @throws InvalidDateException
     * @throws UnknownLocaleException
     * @throws \InvalidArgumentException
     * @throws \Exception
     */
    public function christmasDay(
        int $year,
        string $timezone,
        string $locale,
        string $type = Holiday::TYPE_OFFICIAL
    ): Holiday {
        return new Holiday(
            'christmasDay',
            [],
            new DateTime("$year-12-25", new DateTimeZone($timezone)),
            $locale,
            $type
        );
    }

    /**
     * Second Christmas Day / Boxing Day.
     *
     * Christmas or Christmas Day (Old English: Crīstesmæsse, meaning "Christ's Mass") is an annual festival
     * commemorating the birth of Jesus Christ, observed most commonly on December 25 as a religious and cultural
     * celebration among billions of people around the world.
     *
     * @param int $year the year for which the Second Christmas Day / Boxing Day need to be created
     * @param string $timezone the timezone in which the Second Christmas Day / Boxing Day is celebrated
     * @param string $locale the locale for which the Second Christmas Day / Boxing Day need to be displayed in.
     * @param string $type The type of holiday. Use the following constants: TYPE_OFFICIAL, TYPE_OBSERVANCE,
     *                         TYPE_SEASON, TYPE_BANK or TYPE_OTHER. By default an official holiday is considered.
     *
     * @return Holiday
     *
     * @throws InvalidDateException
     * @throws UnknownLocaleException
     * @throws \InvalidArgumentException
     * @throws \Exception
     */
    public function secondChristmasDay(
        int $year,
        string $timezone,
        string $locale,
        string $type = Holiday::TYPE_OFFICIAL
    ): Holiday {
        return new Holiday(
            'secondChristmasDay',
            [],
            new DateTime("$year-12-26", new DateTimeZone($timezone)),
            $locale,
            $type
        );
    }

    /**
     * All Saints' Day.
     *
     * All Saints' Day, also known as All Hallows, Solemnity of All Saints, or Feast of All Saints is a solemnity
     * celebrated on 1 November by the Catholic Church and various Protestant denominations, and on the first Sunday
     * after Pentecost in Eastern Catholicism and Eastern Orthodoxy, in honour of all the saints, known and unknown.
     * The liturgical celebration begins at Vespers on the evening of 31 October and ends at the close of 1 November.
     *
     * @link http://en.wikipedia.org/wiki/All_Saints%27_Day
     *
     * @param int $year the year for which All Saints' Day need to be created
     * @param string $timezone the timezone in which All Saints' Day is celebrated
     * @param string $locale the locale for which All Saints' Day need to be displayed in.
     * @param string $type The type of holiday. Use the following constants: TYPE_OFFICIAL, TYPE_OBSERVANCE,
     *                         TYPE_SEASON, TYPE_BANK or TYPE_OTHER. By default an official holiday is considered.
     *
     * @return Holiday
     *
     * @throws InvalidDateException
     * @throws UnknownLocaleException
     * @throws \InvalidArgumentException
     * @throws \Exception
     */
    public function allSaintsDay(
        int $year,
        string $timezone,
        string $locale,
        string $type = Holiday::TYPE_OFFICIAL
    ): Holiday {
        return new Holiday('allSaintsDay', [], new DateTime("$year-11-1", new DateTimeZone($timezone)), $locale, $type);
    }

    /**
     * Day of the Assumption of Mary.
     *
     * The Assumption of the Virgin Mary into Heaven, informally known as the Assumption, was the bodily taking up
     * of the Virgin Mary into Heaven at the end of her earthly life. In the churches that observe it, the
     * Assumption is a major feast day, commonly celebrated on August 15.
     *
     * @link http://en.wikipedia.org/wiki/Assumption_of_Mary
     *
     * @param int $year the year for which the day of the Assumption of Mary need to be created
     * @param string $timezone the timezone in which the day of the Assumption of Mary is celebrated
     * @param string $locale the locale for which the day of the Assumption of Mary need to be displayed in.
     * @param string $type The type of holiday. Use the following constants: TYPE_OFFICIAL, TYPE_OBSERVANCE,
     *                         TYPE_SEASON, TYPE_BANK or TYPE_OTHER. By default an official holiday is considered.
     *
     * @return Holiday
     *
     * @throws InvalidDateException
     * @throws UnknownLocaleException
     * @throws \InvalidArgumentException
     * @throws \Exception
     */
    public function assumptionOfMary(
        int $year,
        string $timezone,
        string $locale,
        string $type = Holiday::TYPE_OFFICIAL
    ): Holiday {
        return new Holiday(
            'assumptionOfMary',
            [],
            new DateTime("$year-8-15", new DateTimeZone($timezone)),
            $locale,
            $type
        );
    }

    /**
     * Good Friday.
     *
     * Good Friday is a Christian religious holiday commemorating the crucifixion of Jesus Christ and his death at
     * Calvary. The holiday is observed during Holy Week as part of the Paschal Triduum on the Friday preceding Easter
     * Sunday, and may coincide with the Jewish observance of Passover.
     *
     * @param int $year the year for which Good Friday need to be created
     * @param string $timezone the timezone in which Good Friday is celebrated
     * @param string $locale the locale for which Good Friday need to be displayed in.
     * @param string $type The type of holiday. Use the following constants: TYPE_OFFICIAL, TYPE_OBSERVANCE,
     *                         TYPE_SEASON, TYPE_BANK or TYPE_OTHER. By default an official holiday is considered.
     *
     * @return Holiday
     *
     * @throws InvalidDateException
     * @throws UnknownLocaleException
     * @throws \InvalidArgumentException
     * @throws \Exception
     */
    public function goodFriday(
        int $year,
        string $timezone,
        string $locale,
        string $type = Holiday::TYPE_OFFICIAL
    ): Holiday {
        return new Holiday(
            'goodFriday',
            [],
            $this->calculateEaster($year, $timezone)->sub(new DateInterval('P2D')),
            $locale,
            $type
        );
    }

    /**
     * Holy Saturday.
     *
     * Holy Saturday, the Saturday of Holy Week, also known as the Great Sabbath, Black Saturday, or Easter Eve, and
     * called "Joyous Saturday" or "the Saturday of Light" among Coptic Christians, is the day after Good Friday.
     * It is the day before Easter and the last day of Holy Week in which Christians prepare for Easter. It commemorates
     * the day that Jesus Christ's body lay in the tomb and the Harrowing of Hell.
     *
     * @link https://en.wikipedia.org/wiki/Holy_Saturday
     *
     * @param int    $year     the year for which Holy Saturday need to be created
     * @param string $timezone the timezone in which Holy Saturday is celebrated
     * @param string $locale   the locale for which Holy Saturday need to be displayed in.
     * @param string $type     The type of holiday. Use the following constants: TYPE_NATIONAL, TYPE_OBSERVANCE,
     *                         TYPE_SEASON, TYPE_BANK or TYPE_OTHER. By default this is considered to be observed.
     *
     * @return \Yasumi\Holiday
     *
     * @throws \InvalidArgumentException
     */
    public function holySaturday($year, $timezone, $locale, $type = Holiday::TYPE_OBSERVANCE)
    {
        return new Holiday(
            'holySaturday',
            [],
            $this->calculateEaster($year, $timezone)->sub(new DateInterval('P1D')),
            $locale,
            $type
        );
    }

    /**
     * Epiphany.
     *
     * Epiphany is a Christian feast day that celebrates the revelation of God the Son as a human being in Jesus Christ.
     * The traditional date for the feast is January 6. However, since 1970, the celebration is held in some countries
     * on the Sunday after January 1. Eastern Churches following the Julian Calendar observe the Theophany feast on what
     * for most countries is January 19 because of the 13-day difference today between that calendar and the generally
     * used Gregorian calendar.
     *
     * @link http://en.wikipedia.org/wiki/Epiphany_(holiday)
     *
     * @param int $year the year for which Epiphany need to be created
     * @param string $timezone the timezone in which Epiphany is celebrated
     * @param string $locale the locale for which Epiphany need to be displayed in.
     * @param string $type The type of holiday. Use the following constants: TYPE_OFFICIAL, TYPE_OBSERVANCE,
     *                         TYPE_SEASON, TYPE_BANK or TYPE_OTHER. By default an official holiday is considered.
     *
     * @return Holiday
     *
     * @throws InvalidDateException
     * @throws UnknownLocaleException
     * @throws \InvalidArgumentException
     * @throws \Exception
     */
    public function epiphany(
        int $year,
        string $timezone,
        string $locale,
        string $type = Holiday::TYPE_OFFICIAL
    ): Holiday {
        return new Holiday('epiphany', [], new DateTime("$year-1-6", new DateTimeZone($timezone)), $locale, $type);
    }

    /**
     * Ash Wednesday.
     *
     * Ash Wednesday, a day of fasting, is the first day of Lent in Western Christianity. It occurs 46 days (40 fasting
     * days, if the 6 Sundays, which are not days of fast, are excluded) before Easter and can fall as early as 4
     * February or as late as 10 March.
     *
     * @link http://en.wikipedia.org/wiki/Ash_Wednesday
     *
     * @param int $year the year for which Ash Wednesday need to be created
     * @param string $timezone the timezone in which Ash Wednesday is celebrated
     * @param string $locale the locale for which Ash Wednesday need to be displayed in.
     * @param string $type The type of holiday. Use the following constants: TYPE_OFFICIAL, TYPE_OBSERVANCE,
     *                         TYPE_SEASON, TYPE_BANK or TYPE_OTHER. By default an official holiday is considered.
     *
     * @return Holiday
     *
     * @throws InvalidDateException
     * @throws UnknownLocaleException
     * @throws \InvalidArgumentException
     * @throws \Exception
     */
    public function ashWednesday(
        int $year,
        string $timezone,
        string $locale,
        string $type = Holiday::TYPE_OFFICIAL
    ): Holiday {
        return new Holiday(
            'ashWednesday',
            [],
            $this->calculateEaster($year, $timezone)->sub(new DateInterval('P46D')),
            $locale,
            $type
        );
    }

    /**
     * Immaculate Conception.
     *
     * The Feast of the Immaculate Conception celebrates the solemn belief in the Immaculate Conception of the Blessed
     * Virgin Mary. It is universally celebrated on December 8, nine months before the feast of the Nativity of Mary,
     * which is celebrated on September 8. It is one of the most important Marian feasts celebrated in the liturgical
     * calendar of the Roman Catholic Church.
     *
     * @link http://en.wikipedia.org/wiki/Feast_of_the_Immaculate_Conception
     *
     * @param int $year the year for which Immaculate Conception need to be created
     * @param string $timezone the timezone in which Immaculate Conception is celebrated
     * @param string $locale the locale for which Immaculate Conception need to be displayed in.
     * @param string $type The type of holiday. Use the following constants: TYPE_OFFICIAL, TYPE_OBSERVANCE,
     *                         TYPE_SEASON, TYPE_BANK or TYPE_OTHER. By default an official holiday is considered.
     *
     * @return Holiday
     *
     * @throws InvalidDateException
     * @throws UnknownLocaleException
     * @throws \InvalidArgumentException
     * @throws \Exception
     */
    public function immaculateConception(
        int $year,
        string $timezone,
        string $locale,
        string $type = Holiday::TYPE_OFFICIAL
    ): Holiday {
        return new Holiday(
            'immaculateConception',
            [],
            new DateTime("$year-12-8", new DateTimeZone($timezone)),
            $locale,
            $type
        );
    }

    /**
     * St. Stephen's Day.
     *
     * St. Stephen's Day, or the Feast of St. Stephen, is a Christian saint's day to commemorate Saint Stephen, the
     * first Christian martyr or protomartyr, celebrated on 26 December in the Western Church and 27 December in the
     * Eastern Church. Many Eastern Orthodox churches adhere to the Julian calendar and mark St. Stephen's Day on 27
     * December according to that calendar, which places it on 8 January of the Gregorian calendar used in secular
     * contexts.
     *
     * @link http://en.wikipedia.org/wiki/St._Stephen%27s_Day
     *
     * @param int $year the year for which St. Stephen's Day need to be created
     * @param string $timezone the timezone in which St. Stephen's Day is celebrated
     * @param string $locale the locale for which St. Stephen's Day need to be displayed in.
     * @param string $type The type of holiday. Use the following constants: TYPE_OFFICIAL, TYPE_OBSERVANCE,
     *                         TYPE_SEASON, TYPE_BANK or TYPE_OTHER. By default an official holiday is considered.
     *
     * @return Holiday
     *
     * @throws InvalidDateException
     * @throws UnknownLocaleException
     * @throws \InvalidArgumentException
     * @throws \Exception
     */
    public function stStephensDay(
        int $year,
        string $timezone,
        string $locale,
        string $type = Holiday::TYPE_OFFICIAL
    ): Holiday {
        return new Holiday(
            'stStephensDay',
            [],
            new DateTime("$year-12-26", new DateTimeZone($timezone)),
            $locale,
            $type
        );
    }

    /**
     * St. Joseph's Day.
     *
     * Saint Joseph's Day, March 19, the Feast of St. Joseph is in Western Christianity the principal feast day of Saint
     * Joseph, husband of the Blessed Virgin Mary. He is the foster-father of Jesus Christ. March 19 was dedicated to
     * Saint Joseph in several Western calendars by the 10th century, and this custom was established in Rome by 1479.
     * Pope St. Pius V extended its use to the entire Roman Rite by his Apostolic Constitution Quo primum
     * (July 14, 1570). Since 1969, Episcopal Conferences may, if they wish, transfer it to a date outside Lent.
     *
     * @link http://en.wikipedia.org/wiki/St_Joseph's_Day
     *
     * @param int $year the year for which St. Joseph's Day need to be created
     * @param string $timezone the timezone in which St. Joseph's Day is celebrated
     * @param string $locale the locale for which St. Joseph's Day need to be displayed in.
     * @param string $type The type of holiday. Use the following constants: TYPE_OFFICIAL, TYPE_OBSERVANCE,
     *                         TYPE_SEASON, TYPE_BANK or TYPE_OTHER. By default an official holiday is considered.
     *
     * @return Holiday
     *
     * @throws InvalidDateException
     * @throws UnknownLocaleException
     * @throws \InvalidArgumentException
     * @throws \Exception
     */
    public function stJosephsDay(
        int $year,
        string $timezone,
        string $locale,
        string $type = Holiday::TYPE_OFFICIAL
    ): Holiday {
        return new Holiday('stJosephsDay', [], new DateTime("$year-3-19", new DateTimeZone($timezone)), $locale, $type);
    }

    /**
     * Maundy Thursday.
     *
     * Maundy Thursday (also known as Holy Thursday, Covenant Thursday, Great and Holy Thursday, Sheer Thursday, and
     * Thursday of Mysteries) is the Christian holy day falling on the Thursday before Easter. It commemorates the
     * Maundy and Last Supper of Jesus Christ with the Apostles as described in the Canonical gospels. It is the fifth
     * day of Holy Week, and is preceded by Holy Wednesday and followed by Good Friday.
     *
     * @link http://en.wikipedia.org/wiki/Maundy_Thursday
     *
     * @param int $year the year for which Maundy Thursday need to be created
     * @param string $timezone the timezone in which Maundy Thursday is celebrated
     * @param string $locale the locale for which Maundy Thursday need to be displayed in.
     * @param string $type The type of holiday. Use the following constants: TYPE_OFFICIAL, TYPE_OBSERVANCE,
     *                         TYPE_SEASON, TYPE_BANK or TYPE_OTHER. By default an official holiday is considered.
     *
     * @return Holiday
     *
     * @throws InvalidDateException
     * @throws UnknownLocaleException
     * @throws \InvalidArgumentException
     * @throws \Exception
     */
    public function maundyThursday(
        int $year,
        string $timezone,
        string $locale,
        string $type = Holiday::TYPE_OFFICIAL
    ): Holiday {
        return new Holiday(
            'maundyThursday',
            [],
            $this->calculateEaster($year, $timezone)->sub(new DateInterval('P3D')),
            $locale,
            $type
        );
    }

    /**
     * St. George's Day.
     *
     * Saint George's Day is the feast day of Saint George. It is celebrated by various Christian Churches and by the
     * several nations, kingdoms, countries, and cities of which Saint George is the patron saint. Saint George's Day is
     * celebrated on 23 April, the traditionally accepted date of Saint George's death in 303 AD. For Eastern Orthodox
     * Churches (which use the Julian calendar), '23 April' currently falls on 6 May of the Gregorian calendar.
     *
     * @link http://en.wikipedia.org/wiki/St_George%27s_Day
     *
     * @param int $year the year for which St. George's Day need to be created
     * @param string $timezone the timezone in which St. George's Day is celebrated
     * @param string $locale the locale for which St. George's Day need to be displayed in.
     * @param string $type The type of holiday. Use the following constants: TYPE_OFFICIAL, TYPE_OBSERVANCE,
     *                         TYPE_SEASON, TYPE_BANK or TYPE_OTHER. By default an official holiday is considered.
     *
     * @return Holiday
     *
     * @throws InvalidDateException
     * @throws UnknownLocaleException
     * @throws \InvalidArgumentException
     * @throws \Exception
     */
    public function stGeorgesDay(
        int $year,
        string $timezone,
        string $locale,
        string $type = Holiday::TYPE_OFFICIAL
    ): Holiday {
        return new Holiday('stGeorgesDay', [], new DateTime("$year-4-23", new DateTimeZone($timezone)), $locale, $type);
    }

    /**
     * St. John's Day.
     *
     * The Nativity of John the Baptist (or Birth of John the Baptist, or Nativity of the Forerunner) is a Christian
     * feast day celebrating the birth of John the Baptist, a prophet who foretold the coming of the Messiah in the
     * person of Jesus, whom he later baptised. The Nativity of John the Baptist on June 24 comes three months after the
     * celebration on March 25 of the Annunciation, when the angel Gabriel told Mary that her cousin Elizabeth was in
     * her sixth month of pregnancy.
     *
     * @link https://en.wikipedia.org/wiki/Nativity_of_St_John_the_Baptist
     *
     * @param int $year the year for which St. John's Day need to be created
     * @param string $timezone the timezone in which St. John's Day is celebrated
     * @param string $locale the locale for which St. John's Day need to be displayed in.
     * @param string $type The type of holiday. Use the following constants: TYPE_OFFICIAL, TYPE_OBSERVANCE,
     *                         TYPE_SEASON, TYPE_BANK or TYPE_OTHER. By default an official holiday is considered.
     *
     * @return Holiday
     *
     * @throws InvalidDateException
     * @throws UnknownLocaleException
     * @throws \InvalidArgumentException
     * @throws \Exception
     */
    public function stJohnsDay(
        int $year,
        string $timezone,
        string $locale,
        string $type = Holiday::TYPE_OFFICIAL
    ): Holiday {
        return new Holiday('stJohnsDay', [], new DateTime("$year-06-24", new DateTimeZone($timezone)), $locale, $type);
    }

    /**
     * Annunciation.
     *
     * The Annunciation, also referred to as the Annunciation to the Blessed Virgin Mary, the Annunciation of Our
     * Lady or the Annunciation of the Lord, is the Christian celebration of the announcement by the angel Gabriel to
     * the Virgin Mary that she would conceive and become the mother of Jesus, the Son of God, marking his Incarnation.
     * Many Christians observe this event with the Feast of the Annunciation on 25 March, an approximation of the
     * northern vernal equinox nine full months before Christmas, the ceremonial birthday of Jesus.
     *
     * @link https://en.wikipedia.org/wiki/Annunciation
     *
     * @param int $year the year for which the Annunciation needs to be created
     * @param string $timezone the timezone in which the Annunciation is celebrated
     * @param string $locale the locale for which the Annunciation need to be displayed in.
     * @param string $type The type of holiday. Use the following constants: TYPE_OFFICIAL, TYPE_OBSERVANCE,
     *                         TYPE_SEASON, TYPE_BANK or TYPE_OTHER. By default an official holiday is considered.
     *
     * @return Holiday
     *
     * @throws InvalidDateException
     * @throws UnknownLocaleException
     * @throws \InvalidArgumentException
     * @throws \Exception
     */
    public function annunciation(
        int $year,
        string $timezone,
        string $locale,
        string $type = Holiday::TYPE_OFFICIAL
    ): Holiday {
        return new Holiday(
            'annunciation',
            [],
            new DateTime("$year-03-25", new DateTimeZone($timezone)),
            $locale,
            $type
        );
    }

    /**
     * Calculate the Easter date for Orthodox churches.
     *
     * @param int $year the year for which Easter needs to be calculated
     * @param string $timezone the timezone in which Easter is celebrated
     *
     * @return DateTime date of Orthodox Easter
     *
     * @throws \Exception
     * @link https://en.wikipedia.org/wiki/Computus#Adaptation_for_Western_Easter_of_Meeus.27_Julian_algorithm
     * @link http://php.net/manual/en/function.easter-date.php#83794
     */
    public function calculateOrthodoxEaster(int $year, string $timezone): DateTime
    {
        $a = $year % 4;
        $b = $year % 7;
        $c = $year % 19;
        $d = (19 * $c + 15) % 30;
        $e = (2 * $a + 4 * $b - $d + 34) % 7;
        $month = \floor(($d + $e + 114) / 31);
        $day = (($d + $e + 114) % 31) + 1;

        return (new DateTime("$year-$month-$day", new DateTimeZone($timezone)))->add(new DateInterval('P13D'));
    }

    /**
     * Calculates the day of the reformation.
     *
     * Reformation Day is a religious holiday celebrated on October 31, alongside All Hallows' Eve, in remembrance
     * of the Reformation. It is celebrated among various Protestants, especially by Lutheran and Reformed church
     * communities.
     * It is a civic holiday in the German states of Brandenburg, Mecklenburg-Vorpommern, Saxony, Saxony-Anhalt and
     * Thuringia. Slovenia celebrates it as well due to the profound contribution of the Reformation to that nation's
     * cultural development, although Slovenes are mainly Roman Catholics. With the increasing influence of
     * Protestantism in Latin America (particularly newer groups such as various Evangelical Protestants, Pentecostals
     * or Charismatics), it has been declared a national holiday in Chile in 2009.
     *
     * @link https://en.wikipedia.org/wiki/Reformation_Day
     * @link https://de.wikipedia.org/wiki/Reformationstag#Ursprung_und_Geschichte
     *
     * @param int $year the year for which St. John's Day need to be created
     * @param string $timezone the timezone in which St. John's Day is celebrated
     * @param string $locale the locale for which St. John's Day need to be displayed in.
     * @param string $type The type of holiday. Use the following constants: TYPE_OFFICIAL, TYPE_OBSERVANCE,
     *                         TYPE_SEASON, TYPE_BANK or TYPE_OTHER. By default an official holiday is considered.
     *
     * @return Holiday
     *
     * @throws InvalidDateException
     * @throws UnknownLocaleException
     * @throws \InvalidArgumentException
     * @throws \Exception
     */
    public function reformationDay(
        int $year,
        string $timezone,
        string $locale,
        string $type = Holiday::TYPE_OFFICIAL
    ): Holiday {
        return new Holiday(
            'reformationDay',
            [],
            new DateTime("$year-10-31", new DateTimeZone($timezone)),
            $locale,
            $type
        );
    }
<<<<<<< HEAD


    /**
     * Calculates the Feast of Saints Peter and Paul.
     *
     * The Feast of Saints Peter and Paul or Solemnity of Saints Peter and Paul is a liturgical feast in honour of the
     * martyrdom in Rome of the apostles Saint Peter and Saint Paul, which is observed on 29 June.
     * The celebration is of ancient origin, the date selected being the anniversary of either their death or the
     * translation of their relics.
     *
     * @link https://en.wikipedia.org/wiki/Feast_of_Saints_Peter_and_Paul
     *
     * @param int    $year     the year for which the Feast of Saints Peter and Paul need to be created
     * @param string $timezone the timezone in which the Feast of Saints Peter and Paul is celebrated
     * @param string $locale   the locale for which the Feast of Saints Peter and Paul need to be displayed in.
     * @param string $type     The type of holiday. Use the following constants: TYPE_NATIONAL, TYPE_OBSERVANCE,
     *                         TYPE_SEASON, TYPE_BANK or TYPE_OTHER. By default a national holiday is considered.
     *
     * @return \Yasumi\Holiday
     *
     * @throws \Yasumi\Exception\UnknownLocaleException
     * @throws \InvalidArgumentException
     */
    public function stPeterPaulsDay($year, $timezone, $locale, $type = Holiday::TYPE_OFFICIAL)
    {
        return new Holiday(
            'stPeterPaulsDay',
            [],
            new DateTime($year . '-06-29', new DateTimeZone($timezone)),
            $locale,
            $type
        );
    }

    /**
     * Calculates the date for Easter.
     *
     * Easter is a festival and holiday celebrating the resurrection of Jesus Christ from the dead. Easter is celebrated
     * on a date based on a certain number of days after March 21st.
     *
     * This function uses the standard PHP 'easter_days' function if the calendar extension is enabled. In case the
     * calendar function is not enabled, a fallback calculation has been implemented that is based on the same
     * 'easter_days' c function.
     *
     * Note: In calendrical calculations, frequently operations called integer division are used.
     *
     * @see  easter_days
     *
     * @link https://github.com/php/php-src/blob/c8aa6f3a9a3d2c114d0c5e0c9fdd0a465dbb54a5/ext/calendar/easter.c
     * @link http://www.gmarts.org/index.php?go=415#EasterMallen
     * @link http://www.tondering.dk/claus/cal/easter.php
     *
     * @param int    $year     the year for which Easter needs to be calculated
     * @param string $timezone the timezone in which Easter is celebrated
     *
     * @return \DateTime date of Easter
     * @throws \Exception
     */
    protected function calculateEaster(int $year, string $timezone): DateTime
    {
        if (\extension_loaded('calendar')) {
            $easter_days = \easter_days($year);
        } else {
            $golden = ($year % 19) + 1; // The Golden Number

            // The Julian calendar applies to the original method from 326AD. The Gregorian calendar was first
            // introduced in October 1582 in Italy. Easter algorithms using the Gregorian calendar apply to years
            // 1583 AD to 4099 (A day adjustment is required in or shortly after 4100 AD).
            // After 1752, most western churches have adopted the current algorithm.
            if ($year <= 1752) {
                $dom = ($year + (int)($year / 4) + 5) % 7; // The 'Dominical number' - finding a Sunday
                if ($dom < 0) {
                    $dom += 7;
                }

                $pfm = (3 - (11 * $golden) - 7) % 30; // Uncorrected date of the Paschal full moon
                if ($pfm < 0) {
                    $pfm += 30;
                }
            } else {
                $dom = ($year + (int)($year / 4) - (int)($year / 100) + (int)($year / 400)) % 7; // The 'Dominical number' - finding a Sunday
                if ($dom < 0) {
                    $dom += 7;
                }

                $solar = (int)(($year - 1600) / 100) - (int)(($year - 1600) / 400); // The solar correction
                $lunar = (int)(((int)(($year - 1400) / 100) * 8) / 25); // The lunar correction

                $pfm = (3 - (11 * $golden) + $solar - $lunar) % 30; // Uncorrected date of the Paschal full moon
                if ($pfm < 0) {
                    $pfm += 30;
                }
            }

            // Corrected date of the Paschal full moon, - days after 21st March
            if (($pfm === 29) || ($pfm === 28 && $golden > 11)) {
                --$pfm;
            }

            $tmp = (4 - $pfm - $dom) % 7;
            if ($tmp < 0) {
                $tmp += 7;
            }

            $easter_days = $pfm + $tmp + 1; // Easter as the number of days after 21st March
        }

        $easter = new DateTime("$year-3-21", new DateTimeZone($timezone));
        $easter->add(new DateInterval('P' . $easter_days . 'D'));

        return $easter;
    }
=======
>>>>>>> 63eb9d5a
}<|MERGE_RESOLUTION|>--- conflicted
+++ resolved
@@ -944,7 +944,6 @@
             $type
         );
     }
-<<<<<<< HEAD
 
 
     /**
@@ -1057,6 +1056,4 @@
 
         return $easter;
     }
-=======
->>>>>>> 63eb9d5a
 }