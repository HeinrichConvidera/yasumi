<?xml version="1.0" encoding="UTF-8"?>
<!--
  ~  This file is part of the Yasumi package.
  ~
  ~  Copyright (c) 2015 - 2016 AzuyaLabs
  ~
  ~  For the full copyright and license information, please view the LICENSE
  ~  file that was distributed with this source code.
  ~
  ~  @author Sacha Telgenhof <stelgenhof@gmail.com>
  -->

<phpunit backupGlobals="false"
         backupStaticAttributes="false"
         bootstrap="vendor/autoload.php"
         colors="true"
         convertErrorsToExceptions="true"
         convertNoticesToExceptions="true"
         convertWarningsToExceptions="true"
         processIsolation="false"
         stopOnError="false"
         stopOnFailure="false"
         syntaxCheck="true"
         verbose="true"
        >

    <testsuites>
        <testsuite name="Yasumi Test Suite">
            <directory suffix="Test.php">./tests</directory>
        </testsuite>

        <!-- Test Suite base functionality of Yasumi -->
        <testsuite name="Base">
            <directory suffix="Test.php">./tests/Base</directory>
        </testsuite>

        <!-- Test Suite for holidays in Japan -->
        <testsuite name="Japan">
            <directory suffix="Test.php">./tests/Japan</directory>
        </testsuite>

        <!-- Test Suite for holidays in the Netherlands -->
        <testsuite name="Netherlands">
            <directory suffix="Test.php">./tests/Netherlands</directory>
        </testsuite>

        <!-- Test Suite for holidays in Belgium -->
        <testsuite name="Belgium">
            <directory suffix="Test.php">./tests/Belgium</directory>
        </testsuite>

        <!-- Test Suite for holidays in the USA -->
        <testsuite name="USA">
            <directory suffix="Test.php">./tests/USA</directory>
        </testsuite>

        <!-- Test Suite for holidays in Italy -->
        <testsuite name="Italy">
            <directory suffix="Test.php">./tests/Italy</directory>
        </testsuite>

        <!-- Test Suite for holidays in France -->
        <testsuite name="France">
            <directory suffix="Test.php">./tests/France</directory>
        </testsuite>

        <!-- Test Suite for holidays in Spain -->
        <testsuite name="Spain">
            <directory suffix="Test.php">./tests/Spain</directory>
        </testsuite>

        <!-- Test Suite for holidays in Denmark -->
        <testsuite name="Denmark">
            <directory suffix="Test.php">./tests/Denmark</directory>
        </testsuite>

        <!-- Test Suite for holidays in Norway -->
        <testsuite name="Norway">
            <directory suffix="Test.php">./tests/Norway</directory>
        </testsuite>

        <!-- Test Suite for holidays in Sweden -->
        <testsuite name="Sweden">
            <directory suffix="Test.php">./tests/Sweden</directory>
        </testsuite>

        <!-- Test Suite for holidays in Finland -->
        <testsuite name="Finland">
            <directory suffix="Test.php">./tests/Finland</directory>
        </testsuite>

        <!-- Test Suite for holidays in Germany -->
        <testsuite name="Germany">
            <directory suffix="Test.php">./tests/Germany</directory>
        </testsuite>

<<<<<<< HEAD
        <!-- Test Suite for holidays in New Zealand -->
        <testsuite name="NewZealand">
            <directory suffix="Test.php">./tests/NewZealand</directory>
=======
        <!-- Test Suite for holidays in Greece -->
        <testsuite name="Greece">
            <directory suffix="Test.php">./tests/Greece</directory>
>>>>>>> 7aaa8a75
        </testsuite>

    </testsuites>
    <filter>
        <whitelist processUncoveredFilesFromWhitelist="true">
            <directory suffix=".php">./src/Yasumi</directory>
            <exclude>
                <directory suffix=".php">./src/Yasumi/data</directory>
            </exclude>
        </whitelist>
    </filter>
</phpunit><|MERGE_RESOLUTION|>--- conflicted
+++ resolved
@@ -94,15 +94,14 @@
             <directory suffix="Test.php">./tests/Germany</directory>
         </testsuite>
 
-<<<<<<< HEAD
+        <!-- Test Suite for holidays in Greece -->
+        <testsuite name="Greece">
+            <directory suffix="Test.php">./tests/Greece</directory>
+        </testsuite>
+
         <!-- Test Suite for holidays in New Zealand -->
         <testsuite name="NewZealand">
             <directory suffix="Test.php">./tests/NewZealand</directory>
-=======
-        <!-- Test Suite for holidays in Greece -->
-        <testsuite name="Greece">
-            <directory suffix="Test.php">./tests/Greece</directory>
->>>>>>> 7aaa8a75
         </testsuite>
 
     </testsuites>
